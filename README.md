## Just two dudes working on Jimmy Song's Programming Bitcoin book

But we're using Rust!

<<<<<<< HEAD
We stream on Twitch every Monday at 8:30 pm ET - https://www.twitch.tv/code_bitcoin_in_rust
=======
https://www.twitch.tv/code_bitcoin_in_rust
>>>>>>> 71ec2a88

https://www.youtube.com/watch?v=hhl9n_3WmAs&list=PLa5eH26KEhkf87-l9WizXX_N17uICIQ21

https://rumble.com/c/c-2370510

https://twitter.com/pleblira

<<<<<<< HEAD
https://twitter.com/garyKrause_

todo Nostr keys
=======
https://twitter.com/the_chroniclr
>>>>>>> 71ec2a88
<|MERGE_RESOLUTION|>--- conflicted
+++ resolved
@@ -2,11 +2,9 @@
 
 But we're using Rust!
 
-<<<<<<< HEAD
-We stream on Twitch every Monday at 8:30 pm ET - https://www.twitch.tv/code_bitcoin_in_rust
-=======
+We stream on Twitch every Monday at 8:30 pm ET 
+
 https://www.twitch.tv/code_bitcoin_in_rust
->>>>>>> 71ec2a88
 
 https://www.youtube.com/watch?v=hhl9n_3WmAs&list=PLa5eH26KEhkf87-l9WizXX_N17uICIQ21
 
@@ -14,10 +12,6 @@
 
 https://twitter.com/pleblira
 
-<<<<<<< HEAD
 https://twitter.com/garyKrause_
 
-todo Nostr keys
-=======
-https://twitter.com/the_chroniclr
->>>>>>> 71ec2a88
+todo Nostr keys